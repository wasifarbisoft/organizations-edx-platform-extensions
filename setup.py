--- conflicted
+++ resolved
@@ -4,11 +4,7 @@
 
 setup(
     name='organizations-edx-platform-extensions',
-<<<<<<< HEAD
-    version='1.1.8',
-=======
     version='1.2.0',
->>>>>>> 63551eaf
     description='Organization management extension for edX platform',
     long_description=open('README.rst').read(),
     author='edX',
